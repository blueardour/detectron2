--- conflicted
+++ resolved
@@ -9,11 +9,7 @@
 from torch.nn import functional as F
 
 from detectron2.data.detection_utils import convert_image_to_rgb
-<<<<<<< HEAD
 from detectron2.layers import ShapeSpec, batched_nms, cat, Conv2d, get_norm
-=======
-from detectron2.layers import ShapeSpec, batched_nms, cat, get_norm
->>>>>>> 59336e15
 from detectron2.structures import Boxes, ImageList, Instances, pairwise_iou
 from detectron2.utils.events import get_event_storage
 
@@ -412,15 +408,6 @@
     def __init__(self, cfg, input_shape: List[ShapeSpec]):
         super().__init__()
         # fmt: off
-<<<<<<< HEAD
-        in_channels      = input_shape[0].channels
-        num_classes      = cfg.MODEL.RETINANET.NUM_CLASSES
-        num_convs        = cfg.MODEL.RETINANET.NUM_CONVS
-        prior_prob       = cfg.MODEL.RETINANET.PRIOR_PROB
-        num_anchors      = build_anchor_generator(cfg, input_shape).num_cell_anchors
-        norm             = cfg.MODEL.RETINANET.NORM
-        self.num_levels  = len(cfg.MODEL.RETINANET.IN_FEATURES)
-=======
         in_channels = input_shape[0].channels
         num_classes = cfg.MODEL.RETINANET.NUM_CLASSES
         num_convs   = cfg.MODEL.RETINANET.NUM_CONVS
@@ -431,7 +418,7 @@
         # shared_norm = cfg.MODEL.RETINANET.SHARED_NORM
 
         num_anchors = build_anchor_generator(cfg, input_shape).num_cell_anchors
->>>>>>> 59336e15
+        self.num_levels  = len(cfg.MODEL.RETINANET.IN_FEATURES)
         # fmt: on
         assert (
             len(set(num_anchors)) == 1
@@ -449,31 +436,19 @@
             cls_subnet.append(
                 Conv2d(in_channels, in_channels, kernel_size=3, stride=1, padding=1)
             )
-<<<<<<< HEAD
             if 'GN' in norm:
                 cls_subnet.append(get_norm(norm, in_channels))
             elif 'BN' in norm:
                 cls_subnet.append(ModuleListDial([get_norm(norm, in_channels) for _ in range(self.num_levels)]))
             cls_subnet.append(nn.ReLU(inplace=True))
-=======
-            if norm:
-                cls_subnet.append(get_norm(norm, in_channels))
-            cls_subnet.append(nn.ReLU())
->>>>>>> 59336e15
             bbox_subnet.append(
                 Conv2d(in_channels, in_channels, kernel_size=3, stride=1, padding=1)
             )
-<<<<<<< HEAD
             if 'GN' in norm:
                 bbox_subnet.append(get_norm(norm, in_channels))
             elif 'BN' in norm:
                 bbox_subnet.append(ModuleListDial([get_norm(norm, in_channels) for _ in range(self.num_levels)]))
             bbox_subnet.append(nn.ReLU(inplace=True))
-=======
-            if norm:
-                bbox_subnet.append(get_norm(norm, in_channels))
-            bbox_subnet.append(nn.ReLU())
->>>>>>> 59336e15
 
         self.cls_subnet = nn.Sequential(*cls_subnet)
         self.bbox_subnet = nn.Sequential(*bbox_subnet)
